--- conflicted
+++ resolved
@@ -2,7 +2,6 @@
 We'll start with this segment: [Facebook Video](https://www.facebook.com/watch/?v=1498555167498694).  
 You'll find it in the current folder.
 
-<<<<<<< HEAD
 Use segments of videos and tests
 
 Build the logic on the same data
@@ -70,7 +69,6 @@
     J --> K[Generate JSON Output]
     K --> L[End: Subtitles JSON]
 ```
-=======
+
 Next, we'll analyze this movie: [YouTube Video](https://www.youtube.com/watch?v=8seHrOF_M3M).  
-We can't have this one in ur repo as the maximum file size is **25 MB**.
->>>>>>> 4c0a9252
+We can't have this one in ur repo as the maximum file size is **25 MB**.